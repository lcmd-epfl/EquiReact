--- conflicted
+++ resolved
@@ -221,8 +221,4 @@
     train(run_dir, device=args.device, num_epochs=args.num_epochs, checkpoint=args.checkpoint, subset=args.subset,
           verbose=args.verbose, radius=args.radius, max_neighbors=args.max_neighbors, sum_mode=args.sum_mode,
           n_s=args.n_s, n_v=args.n_v, n_conv_layers=args.n_conv_layers, distance_emb_dim=args.distance_emb_dim,
-<<<<<<< HEAD
-          dropout_p=args.dropout_p)
-=======
-          mode=args.mode, dropout_p=args.dropout_p)
->>>>>>> e0760ab4
+          mode=args.mode, dropout_p=args.dropout_p)