--- conflicted
+++ resolved
@@ -17,16 +17,12 @@
 
     def __init__(self, files_dir='data/gdb7-22-ts/xyz/',
                  radius=20, max_neighbor=24, processed_dir='data/gdb7-22-ts/processed/', process=True,
-<<<<<<< HEAD
-                 noH = False, atom_mapping=False):
-=======
-                 atom_mapping=False, rxnmapper=False):
+                 noH = False, atom_mapping=False, rxnmapper=False):
 
         if rxnmapper is True:
             csv_path = 'data/gdb7-22-ts/rxnmapper.csv'
         else:
             csv_path = 'data/gdb7-22-ts/ccsdtf12_dz_cleaned.csv'
->>>>>>> 54ebcf7b
 
         self.version = 6.0  # INCREASE IF CHANGE THE DATA / DATALOADER / GRAPHS / ETC
         self.max_number_of_reactants = 1
