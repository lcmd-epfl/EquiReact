import numpy as np
import torch
import torch.nn as nn
import torch.nn.functional as F
from e3nn import o3
from torch_scatter import scatter, scatter_mean, scatter_add
from torch_cluster import radius, radius_graph
from torch_geometric.data import Data

def get_device(tensor):
    int = tensor.get_device()
    if int == 0:
        return 'cuda'
    elif int == -1:
        return 'cpu'
    else:
        return None

class GaussianSmearing(nn.Module):
    # used to embed the edge distances
    def __init__(self, start=0.0, stop=5.0, num_gaussians=50):
        super().__init__()
        mu = torch.linspace(start, stop, num_gaussians)
        self.coeff = -0.5 / (mu[1] - mu[0]).item() ** 2
        self.register_buffer('mu', mu)

    def forward(self, dist):
        # right now mixed devices
        dist = dist.view(-1, 1) - self.mu.view(1, -1)
        return torch.exp(self.coeff * torch.pow(dist, 2))


class TensorProductConvLayer(nn.Module):

    def __init__(self, in_irreps, sh_irreps, out_irreps, edge_fdim, residual=True, dropout=0.0,
                 h_dim=None):
        super(TensorProductConvLayer, self).__init__()
        self.in_irreps = in_irreps
        self.out_irreps = out_irreps
        self.sh_irreps = sh_irreps
        self.residual = residual
        if h_dim is None:
            h_dim = edge_fdim

        self.tp = tp = o3.FullyConnectedTensorProduct(in_irreps, sh_irreps, out_irreps, shared_weights=False)

        self.fc_net = nn.Sequential(
            nn.Linear(edge_fdim, h_dim),
            nn.ReLU(),
            nn.Dropout(dropout),
            nn.Linear(h_dim, tp.weight_numel)
        )

    def forward(self, x, edge_index, edge_attr, edge_sh, out_nodes=None, aggr='mean'):
        edge_src, edge_dst = edge_index
        tp_out = self.tp(x[edge_src], edge_sh, self.fc_net(edge_attr))

        out_nodes = out_nodes or x.shape[0]

        out = scatter(src=tp_out, index=edge_dst, dim=0, dim_size=out_nodes, reduce=aggr)
        # assert out.shape[0] == x.shape[0]

        if self.residual:
            padded = F.pad(x, (0, out.shape[-1] - x.shape[-1]))
            out = out + padded

        return out


class EquiReact(nn.Module):

    def __init__(self, node_fdim: int, edge_fdim: int, sh_lmax: int = 2,
                 n_s: int = 16, n_v: int = 16, n_conv_layers: int = 2,
                 # n_s, n_v were 16 originally
                 # maybe radius 5
                 max_radius: float = 10.0, max_neighbors: int = 20,
                 distance_emb_dim: int = 32, dropout_p: float = 0.1,
                 edge_in_score=False, verbose=False, device='cpu', **kwargs
                 ):

        super().__init__(**kwargs)

        self.node_fdim = node_fdim
        self.edge_fdim = edge_fdim
        self.sh_irreps = o3.Irreps.spherical_harmonics(lmax=sh_lmax)
        self.n_s, self.n_v = n_s, n_v
        self.n_conv_layers = n_conv_layers
        self.edge_in_score = edge_in_score

        self.max_radius = max_radius
        self.max_neighbors = max_neighbors

        self.verbose = verbose

        self.device = device

        if self.verbose:
            print("In equireact module, device is", self.device)

        irrep_seq = [
            f"{n_s}x0e",
            f"{n_s}x0e + {n_v}x1o",
            f"{n_s}x0e + {n_v}x1o + {n_v}x1e",
            f"{n_s}x0e + {n_v}x1o + {n_v}x1e + {n_s}x0o"
        ]

        self.node_embedding = nn.Sequential(
            nn.Linear(node_fdim, n_s),
            nn.ReLU(),
            nn.Dropout(dropout_p) if dropout_p else nn.Identity(),
            nn.Linear(n_s, n_s)
        )
        self.edge_embedding = nn.Sequential(
            # TODO check: current input dim is ...×distance_emb_dim without edge_fdim
            nn.Linear(distance_emb_dim, n_s),
            nn.ReLU(),
            nn.Dropout(dropout_p) if dropout_p else nn.Identity(),
            nn.Linear(n_s, n_s)
        )

        self.dist_expansion = GaussianSmearing(start=0.0, stop=max_radius, num_gaussians=distance_emb_dim)

        conv_layers = []
        for i in range(n_conv_layers):
            in_irreps = irrep_seq[min(i, len(irrep_seq) - 1)]
            out_irreps = irrep_seq[min(i + 1, len(irrep_seq) - 1)]

            parameters = {
                "in_irreps": in_irreps,
                "sh_irreps": self.sh_irreps,
                "out_irreps": out_irreps,
                "edge_fdim": 3 * n_s,
                "h_dim": 3 * n_s,
                "residual": False,
                "dropout": dropout_p
            }

            layer = TensorProductConvLayer(**parameters)
            conv_layers.append(layer)
        self.conv_layers = nn.ModuleList(conv_layers)

        self.score_predictor_edges = nn.Sequential(
            nn.Linear(4 * self.n_s + distance_emb_dim if n_conv_layers >= 3 else 2 * self.n_s + distance_emb_dim,
                      self.n_s),
            nn.ReLU(),
            nn.Dropout(dropout_p),
            nn.Linear(self.n_s, self.n_s),
            nn.ReLU(),
            nn.Dropout(dropout_p),
            nn.Linear(self.n_s, 1)
        )

        self.score_predictor_nodes = nn.Sequential(
            nn.Linear(2 * self.n_s if n_conv_layers >= 3 else self.n_s, 2 * self.n_s),
            nn.ReLU(),
            nn.Dropout(dropout_p),
            nn.Linear(2 * self.n_s, self.n_s),
            nn.ReLU(),
            nn.Dropout(dropout_p),
            nn.Linear(self.n_s, 1)
        )

    def build_graph(self, data):
        pos = torch.from_numpy(np.vstack(data.pos)).to(torch.float32)   # TODO do something so it's not nparray

        radius_edges = radius_graph(pos, self.max_radius, data.batch)

        src, dst = radius_edges
        edge_vec = pos[dst.long()] - pos[src.long()]
        edge_length_emb = self.dist_expansion(edge_vec.norm(dim=-1))

        edge_sh = o3.spherical_harmonics(self.sh_irreps, edge_vec, normalize=True, normalization='component')
        return data.x.to(self.device), radius_edges.to(self.device), edge_length_emb.to(self.device), edge_sh.to(self.device)

    def forward_molecule(self, data):
        x, edge_index, edge_attr, edge_sh = self.build_graph(data)
        print('x on device', get_device(x))
        print('edge index on device', get_device(edge_index))
        print('edge attr on device', get_device(edge_attr))
        print('edge sh on device', get_device(edge_sh))

        if self.verbose:
            print('dim of x', x.shape)
            print('dim of radius_graph (edges)', edge_index.shape)
            print('dim of edge length emb (gaussians)', edge_attr.shape)
            print('dim of edge sph harmonics', edge_sh.shape)

        src, dst = edge_index
        print('src on device', get_device(src), 'dst on device', get_device(dst))
        x = self.node_embedding(x)
        print('node embedding x on device', get_device(x))

        if self.verbose:
            print('dim of x after node embedding', x.shape)

        edge_attr_emb = self.edge_embedding(edge_attr)
        print('edge embedding on device', get_device(edge_attr_emb))

        if self.verbose:
            print('dim of radius_graph (edges) after embedding', edge_attr_emb.shape)

        for i in range(self.n_conv_layers):
            if self.verbose:
                print('conv layer', i+1, '/', self.n_conv_layers)
            edge_attr_ = torch.cat([edge_attr_emb, x[dst, :self.n_s], x[src, :self.n_s]], dim=-1)
            print('after conv layer device', get_device(edge_attr_))

            x_update = self.conv_layers[i](x, edge_index, edge_attr_, edge_sh)
            print('after x update device', get_device(x_update))

            if self.verbose:
                print('after update, new xdims', x_update.shape)
            x = F.pad(x, (0, x_update.shape[-1] - x.shape[-1]))
            print('padded x device', get_device(x))

            if self.verbose:
                print('after pad, new xdims', x.shape)
            x = x + x_update
            print('updated x device', get_device(x))

            if self.verbose:
                print('after conv, new x dims', x.shape)

        # remove extra stuff from x
        x = torch.cat([x[:, :self.n_s], x[:, -self.n_s:]], dim=1) if self.n_conv_layers >= 3 else x[:, :self.n_s]
        if self.verbose:
            print('concat x dims', x.shape)
        print('after convs x device', get_device(x))

<<<<<<< HEAD
        score_inputs_edges = torch.cat([edge_attr, x[src], x[dst]], dim=-1).to(self.device)
=======
        score_inputs_edges = torch.cat([edge_attr, x[src], x[dst]], dim=-1)
>>>>>>> 03a2b27b
        print('score input edges device', get_device(score_inputs_edges))
        if self.verbose:
            print('concatenated score_inputs_edges dims', score_inputs_edges.shape)
        score_inputs_nodes = x
        if self.verbose:
            print('score_inputs_nodes dims', score_inputs_nodes.shape)

        scores_nodes = self.score_predictor_nodes(score_inputs_nodes)
        print('after mlp device', get_device(scores_nodes))
        scores_edges = self.score_predictor_edges(score_inputs_edges)
        print('after mlp device', get_device(scores_edges))

        edge_batch = data.batch[src]

        # want to make sure that we are adding per-atom contributions (and per-bond)?
        if self.edge_in_score:
            score = scatter_add(scores_edges, index=edge_batch, dim=0) + scatter_add(scores_nodes, index=data.batch, dim=0)
        else:
            score = scatter_add(scores_nodes, index=data.batch, dim=0)
        print('after score', get_device(score))
        return score

    def forward(self, reactants_data, product_data):
        """
        :param reactants_data: reactant_0, reactant_1
        :param product_data: single product graph
        :return: energy prediction
        """

        batch_size = reactants_data[0].num_graphs

        reactant_energy = torch.zeros((batch_size, 1))
        for i, reactant_graph in enumerate(reactants_data):
            energy = self.forward_molecule(reactant_graph)
            reactant_energy += energy

        product_energy = self.forward_molecule(product_data)

        reaction_energy = product_energy - reactant_energy

        return reaction_energy<|MERGE_RESOLUTION|>--- conflicted
+++ resolved
@@ -227,11 +227,7 @@
             print('concat x dims', x.shape)
         print('after convs x device', get_device(x))
 
-<<<<<<< HEAD
-        score_inputs_edges = torch.cat([edge_attr, x[src], x[dst]], dim=-1).to(self.device)
-=======
         score_inputs_edges = torch.cat([edge_attr, x[src], x[dst]], dim=-1)
->>>>>>> 03a2b27b
         print('score input edges device', get_device(score_inputs_edges))
         if self.verbose:
             print('concatenated score_inputs_edges dims', score_inputs_edges.shape)
