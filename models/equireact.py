import numpy as np
import torch
import torch.nn as nn
import torch.nn.functional as F
from e3nn import o3
from torch_scatter import scatter, scatter_mean, scatter_add
from torch_cluster import radius, radius_graph
from torch_geometric.data import Data

class GaussianSmearing(nn.Module):
    # used to embed the edge distances
    def __init__(self, start=0.0, stop=5.0, num_gaussians=50):
        super().__init__()
        mu = torch.linspace(start, stop, num_gaussians)
        self.coeff = -0.5 / (mu[1] - mu[0]).item() ** 2
        self.register_buffer('mu', mu)

    def forward(self, dist):
        dist = dist.view(-1, 1) - self.mu.view(1, -1)
        return torch.exp(self.coeff * torch.pow(dist, 2))


class TensorProductConvLayer(nn.Module):

    def __init__(self, in_irreps, sh_irreps, out_irreps, edge_fdim, residual=True, dropout=0.0,
                 h_dim=None):
        super(TensorProductConvLayer, self).__init__()
        self.in_irreps = in_irreps
        self.out_irreps = out_irreps
        self.sh_irreps = sh_irreps
        self.residual = residual
        if h_dim is None:
            h_dim = edge_fdim

        self.tp = tp = o3.FullyConnectedTensorProduct(in_irreps, sh_irreps, out_irreps, shared_weights=False)

        self.fc_net = nn.Sequential(
            nn.Linear(edge_fdim, h_dim),
            nn.ReLU(),
            nn.Dropout(dropout),
            nn.Linear(h_dim, tp.weight_numel)
        )

    def forward(self, x, edge_index, edge_attr, edge_sh, out_nodes=None, aggr='mean'):
        edge_src, edge_dst = edge_index
        tp_out = self.tp(x[edge_src], edge_sh, self.fc_net(edge_attr))

        out_nodes = out_nodes or x.shape[0]

        out = scatter(src=tp_out, index=edge_dst, dim=0, dim_size=out_nodes, reduce=aggr)
        # assert out.shape[0] == x.shape[0]

        if self.residual:
            padded = F.pad(x, (0, out.shape[-1] - x.shape[-1]))
            out = out + padded

        return out


class EquiReact(nn.Module):

    def __init__(self, node_fdim: int, edge_fdim: int, sh_lmax: int = 2,
                 n_s: int = 16, n_v: int = 16, n_conv_layers: int = 2,
                 max_radius: float = 10.0, max_neighbors: int = 24,
                 distance_emb_dim: int = 32, dropout_p: float = 0.2, **kwargs
                 ):

        super().__init__(**kwargs)

        self.node_fdim = node_fdim
        self.edge_fdim = edge_fdim
        self.sh_irreps = o3.Irreps.spherical_harmonics(lmax=sh_lmax)
        self.n_s, self.n_v = n_s, n_v
        self.n_conv_layers = n_conv_layers

        self.max_radius = max_radius
        self.max_neighbors = max_neighbors

        irrep_seq = [
            f"{n_s}x0e",
            f"{n_s}x0e + {n_v}x1o",
            f"{n_s}x0e + {n_v}x1o + {n_v}x1e",
            f"{n_s}x0e + {n_v}x1o + {n_v}x1e + {n_s}x0o"
        ]

        self.node_embedding = nn.Sequential(
            nn.Linear(node_fdim, n_s),
            nn.ReLU(),
            nn.Dropout(dropout_p) if dropout_p else nn.Identity(),
            nn.Linear(n_s, n_s)
        )
        self.edge_embedding = nn.Sequential(
            # TODO check: current input dim is ...×distance_emb_dim without edge_fdim
            nn.Linear(distance_emb_dim, n_s),
            nn.ReLU(),
            nn.Dropout(dropout_p) if dropout_p else nn.Identity(),
            nn.Linear(n_s, n_s)
        )

        self.dist_expansion = GaussianSmearing(start=0.0, stop=max_radius, num_gaussians=distance_emb_dim)

        conv_layers = []
        for i in range(n_conv_layers):
            in_irreps = irrep_seq[min(i, len(irrep_seq) - 1)]
            out_irreps = irrep_seq[min(i + 1, len(irrep_seq) - 1)]

            parameters = {
                "in_irreps": in_irreps,
                "sh_irreps": self.sh_irreps,
                "out_irreps": out_irreps,
                "edge_fdim": 3 * n_s,
                "h_dim": 3 * n_s,
                "residual": False,
                "dropout": dropout_p
            }

            layer = TensorProductConvLayer(**parameters)
            conv_layers.append(layer)
        self.conv_layers = nn.ModuleList(conv_layers)

        self.score_predictor_edges = nn.Sequential(
            nn.Linear(4 * self.n_s + distance_emb_dim if n_conv_layers >= 3 else 2 * self.n_s + distance_emb_dim,
                      self.n_s),
            nn.ReLU(),
            nn.Dropout(dropout_p),
            nn.Linear(self.n_s, self.n_s),
            nn.ReLU(),
            nn.Dropout(dropout_p),
            nn.Linear(self.n_s, 1)
        )

        self.score_predictor_nodes = nn.Sequential(
            nn.Linear(2 * self.n_s if n_conv_layers >= 3 else self.n_s, 2 * self.n_s),
            nn.ReLU(),
            nn.Dropout(dropout_p),
            nn.Linear(2 * self.n_s, self.n_s),
            nn.ReLU(),
            nn.Dropout(dropout_p),
            nn.Linear(self.n_s, 1)
        )

    def build_graph(self, data):
        pos = torch.from_numpy(np.vstack(data.pos)).to(torch.float32)   # TODO do something so it's not nparray

        radius_edges = radius_graph(pos, self.max_radius, data.batch)

        src, dst = radius_edges
        edge_vec = pos[dst.long()] - pos[src.long()]
        edge_length_emb = self.dist_expansion(edge_vec.norm(dim=-1))

        edge_sh = o3.spherical_harmonics(self.sh_irreps, edge_vec, normalize=True, normalization='component')
        return data.x, radius_edges, edge_length_emb, edge_sh

    def forward_molecule(self, data):
        x, edge_index, edge_attr, edge_sh = self.build_graph(data)
        src, dst = edge_index
        x = self.node_embedding(x)
        edge_attr_emb = self.edge_embedding(edge_attr)

        for i in range(self.n_conv_layers):
            edge_attr_ = torch.cat([edge_attr_emb, x[dst, :self.n_s], x[src, :self.n_s]], dim=-1)
            x_update = self.conv_layers[i](x, edge_index, edge_attr_, edge_sh)

            x = F.pad(x, (0, x_update.shape[-1] - x.shape[-1]))
            x = x + x_update

        x_src = torch.cat([x[src, :self.n_s], x[src, -self.n_s:]], dim=1) if self.n_conv_layers >= 3 else x[src,
                                                                                                          :self.n_s]
        x_dst = torch.cat([x[dst, :self.n_s], x[dst, -self.n_s:]], dim=1) if self.n_conv_layers >= 3 else x[dst,
                                                                                                          :self.n_s]
        x_feats = torch.cat([x_src, x_dst], dim=-1)

        score_inputs_edges = torch.cat([edge_attr, x_feats], dim=-1)
        score_inputs_nodes = torch.cat([x[:, :self.n_s], x[:, -self.n_s:]], dim=1) if self.n_conv_layers >= 3 else x[:,
                                                                                                                   :self.n_s]

        scores_nodes = self.score_predictor_nodes(score_inputs_nodes)
        scores_edges = self.score_predictor_edges(score_inputs_edges)

        edge_batch = data.batch[src]
        score = scatter_add(scores_edges, index=edge_batch, dim=0) + scatter_add(scores_nodes, index=data.batch, dim=0)
        return score

    def forward(self, reactants_data, product_data):
        """
        :param reactants_data: assuming list of reactant graphs
        :param products_data: assuming list of product graphs
        :return: energy prediction
        """

        batch_size = reactants_data[0].num_graphs

        reactant_energy = torch.zeros((batch_size, 1))
        for i, reactant_graph in enumerate(reactants_data):
<<<<<<< HEAD
            print("Reactant",i)
            energy = self.forward_molecule(reactant_graph)
            print("energy", energy)
            reactant_energy += energy 
            print("summed energy=", reactant_energy)

        product_energy = torch.zeros((batch_size, 1))
        for i, product_graph in enumerate(products_data):
            print("Product", i)
            energy = self.forward_molecule(product_graph)
            print("energy=", energy)
            product_energy += energy
            print("summed energy=", product_energy)

        reaction_energy = product_energy - reactant_energy
        print("reaction energy", reaction_energy)
=======
         #   print(f"Reactant {i}")
            energy = self.forward_molecule(reactant_graph)
         #   print(f"reactant energy={energy}")
            reactant_energy += energy
          #  print(f"summed energy={reactant_energy}")


        product_energy = self.forward_molecule(product_data)
       # print(f"product energy={product_energy}")

        reaction_energy = product_energy - reactant_energy
      #  print("reaction energy", reaction_energy)
>>>>>>> d8d84f97

        return reaction_energy<|MERGE_RESOLUTION|>--- conflicted
+++ resolved
@@ -192,36 +192,16 @@
 
         reactant_energy = torch.zeros((batch_size, 1))
         for i, reactant_graph in enumerate(reactants_data):
-<<<<<<< HEAD
             print("Reactant",i)
             energy = self.forward_molecule(reactant_graph)
             print("energy", energy)
             reactant_energy += energy 
             print("summed energy=", reactant_energy)
 
-        product_energy = torch.zeros((batch_size, 1))
-        for i, product_graph in enumerate(products_data):
-            print("Product", i)
-            energy = self.forward_molecule(product_graph)
-            print("energy=", energy)
-            product_energy += energy
-            print("summed energy=", product_energy)
+        product_energy = self.forward_molecule(product_data)
+        print(f"product energy={product_energy}")
 
         reaction_energy = product_energy - reactant_energy
         print("reaction energy", reaction_energy)
-=======
-         #   print(f"Reactant {i}")
-            energy = self.forward_molecule(reactant_graph)
-         #   print(f"reactant energy={energy}")
-            reactant_energy += energy
-          #  print(f"summed energy={reactant_energy}")
-
-
-        product_energy = self.forward_molecule(product_data)
-       # print(f"product energy={product_energy}")
-
-        reaction_energy = product_energy - reactant_energy
-      #  print("reaction energy", reaction_energy)
->>>>>>> d8d84f97
 
         return reaction_energy